--- conflicted
+++ resolved
@@ -2409,17 +2409,15 @@
         store_update.commit().unwrap();
 
         let contract_code = ContractCode::new(wasm_code, None);
-<<<<<<< HEAD
+
+        let vm_kind = VMKind::for_protocol_version(apply_state.current_protocol_version);
         let key = get_contract_cache_key(
             &contract_code,
+            vm_kind,
             VMKind::default(),
             &apply_state.config.wasm_config,
             GasCounterMode::HostFunction,
         );
-=======
-        let vm_kind = VMKind::for_protocol_version(apply_state.current_protocol_version);
-        let key = get_contract_cache_key(&contract_code, vm_kind, &apply_state.config.wasm_config);
->>>>>>> 4baa7abf
         apply_state
             .cache
             .unwrap()

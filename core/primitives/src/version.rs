--- conflicted
+++ resolved
@@ -125,14 +125,8 @@
     /// https://github.com/near/NEPs/pull/167 for general description, note that we would not
     /// introduce chunk-only validators with this feature
     AliasValidatorSelectionAlgorithm,
-<<<<<<< HEAD
-    /// Make block producers produce chunks for the same block they would later produce to avoid
-    /// network delays
-    SynchronizeBlockChunkProduction,
-=======
     /// Add `AccessKey` nonce range for implicit accounts, as in `AccessKeyNonceRange` feature.
     AccessKeyNonceForImplicitAccounts,
->>>>>>> 918d2397
 
     // nightly features
     #[cfg(feature = "protocol_feature_alt_bn128")]
@@ -150,12 +144,7 @@
 /// Current protocol version used on the main net.
 /// Some features (e. g. FixStorageUsage) require that there is at least one epoch with exactly
 /// the corresponding version
-<<<<<<< HEAD
-#[cfg(not(feature = "nightly_protocol"))]
-pub const PROTOCOL_VERSION: ProtocolVersion = 50;
-=======
 const MAIN_NET_PROTOCOL_VERSION: ProtocolVersion = 50;
->>>>>>> 918d2397
 
 /// Version used by this binary.
 #[cfg(not(feature = "nightly_protocol"))]
@@ -189,11 +178,7 @@
             | ProtocolFeature::LimitContractFunctionsNumber
             | ProtocolFeature::BlockHeaderV3
             | ProtocolFeature::AliasValidatorSelectionAlgorithm => 49,
-<<<<<<< HEAD
-            ProtocolFeature::SynchronizeBlockChunkProduction => 50,
-=======
             ProtocolFeature::AccessKeyNonceForImplicitAccounts => 50,
->>>>>>> 918d2397
 
             // Nightly features
             #[cfg(feature = "protocol_feature_alt_bn128")]

#!/usr/bin/env python3
# Spins up four validating nodes, and kills one of them.
# Starts a restaking service that keeps this node still as an active validator as it gets kicked out.
# Ensures that this node is current validator after 5 epochs.

import sys
import time
import os
import subprocess
import signal
import atexit
import pathlib

sys.path.append(str(pathlib.Path(__file__).resolve().parents[2] / 'lib'))

from cluster import start_cluster, load_config
from configured_logger import logger
import utils

TIMEOUT = 150
EPOCH_LENGTH = 10


def atexit_stop_restaked(pid):
    logger.info("Cleaning up restaked on script exit")
    os.kill(pid, signal.SIGKILL)


def start_restaked(node_dir, rpc_port, config):
    if not config:
        config = load_config()
    near_root = config['near_root']
    command = [
        os.path.join(near_root, 'restaked'),
        '--rpc-url=127.0.0.1:%d' % rpc_port, '--wait-period=1'
    ]
    if node_dir:
        command.extend(['--home', node_dir])
    pid = subprocess.Popen(command).pid
    logger.info("Starting restaked for %s, rpc = 0.0.0.0:%d" %
                (node_dir, rpc_port))
    atexit.register(atexit_stop_restaked, pid)


def get_height(node):
    return node.get_status()['sync_info']['latest_block_height']


# Local:
nodes = start_cluster(
    4, 0, 1, None,
    [["epoch_length", EPOCH_LENGTH], ["block_producer_kickout_threshold", 80]],
    {})

# Remote:
# NEAR_PYTEST_CONFIG=remote.json python tests/sanity/block_production.py

started = time.time()

# Wait until at least one block is generated since otherwise we will get
# UnknownEpoch errors inside of restaked binary when asking for validators info.
while not (b := get_height(nodes[1])):
    time.sleep(0.1)

restaked_pid = start_restaked(nodes[0].node_dir, nodes[1].rpc_port, {})
nodes[0].kill()

<<<<<<< HEAD
while time.time() - started < TIMEOUT:
    height = get_height(nodes[1])
    # epoch boundary may have shifted due to validator being offline
    if height > EPOCH_LENGTH * 5 + 5:
        # 5 epochs later.
        validators = nodes[1].get_validators()['result']
        present = False
        for validator in validators['current_validators']:
            if validator['account_id'] == 'test0':
                present = True
                break
        if not present:
            assert False, "Validator test0 is not in current validators after 5 epochs"
        else:
            break
    time.sleep(1)
=======
# Epoch boundary may have shifted due to validator being offline
utils.wait_for_blocks(nodes[1], target=EPOCH_LENGTH * 5 + 5, timeout=TIMEOUT)

# 5 epochs later.
validators = nodes[1].get_validators()['result']
present = any(validator['account_id'] == 'test0'
              for validator in validators['current_validators'])
assert present, 'Validator test0 is not in current validators after 5 epochs'
>>>>>>> 16c4bfa1
<|MERGE_RESOLUTION|>--- conflicted
+++ resolved
@@ -42,10 +42,6 @@
     atexit.register(atexit_stop_restaked, pid)
 
 
-def get_height(node):
-    return node.get_status()['sync_info']['latest_block_height']
-
-
 # Local:
 nodes = start_cluster(
     4, 0, 1, None,
@@ -55,34 +51,13 @@
 # Remote:
 # NEAR_PYTEST_CONFIG=remote.json python tests/sanity/block_production.py
 
-started = time.time()
-
 # Wait until at least one block is generated since otherwise we will get
 # UnknownEpoch errors inside of restaked binary when asking for validators info.
-while not (b := get_height(nodes[1])):
-    time.sleep(0.1)
+utils.wait_for_blocks(nodes[1], target=1, timeout=TIMEOUT, poll_interval=0.1)
 
 restaked_pid = start_restaked(nodes[0].node_dir, nodes[1].rpc_port, {})
 nodes[0].kill()
 
-<<<<<<< HEAD
-while time.time() - started < TIMEOUT:
-    height = get_height(nodes[1])
-    # epoch boundary may have shifted due to validator being offline
-    if height > EPOCH_LENGTH * 5 + 5:
-        # 5 epochs later.
-        validators = nodes[1].get_validators()['result']
-        present = False
-        for validator in validators['current_validators']:
-            if validator['account_id'] == 'test0':
-                present = True
-                break
-        if not present:
-            assert False, "Validator test0 is not in current validators after 5 epochs"
-        else:
-            break
-    time.sleep(1)
-=======
 # Epoch boundary may have shifted due to validator being offline
 utils.wait_for_blocks(nodes[1], target=EPOCH_LENGTH * 5 + 5, timeout=TIMEOUT)
 
@@ -90,5 +65,4 @@
 validators = nodes[1].get_validators()['result']
 present = any(validator['account_id'] == 'test0'
               for validator in validators['current_validators'])
-assert present, 'Validator test0 is not in current validators after 5 epochs'
->>>>>>> 16c4bfa1
+assert present, 'Validator test0 is not in current validators after 5 epochs'
use std::collections::HashMap;

use near_chain::RuntimeAdapter;
use near_chain_configs::{get_initial_supply, Genesis, GenesisConfig};
use near_primitives::block::BlockHeader;
use near_primitives::state_record::StateRecord;
use near_primitives::types::{AccountInfo, StateRoot};
use near_store::TrieIterator;
use nearcore::NightshadeRuntime;

pub fn state_dump(
    runtime: NightshadeRuntime,
    state_roots: Vec<StateRoot>,
    last_block_header: BlockHeader,
    genesis_config: &GenesisConfig,
) -> Genesis {
    println!(
        "Generating genesis from state data of #{} / {}",
        last_block_header.height(),
        last_block_header.hash()
    );
    let genesis_height = last_block_header.height() + 1;
    let block_producers = runtime
        .get_epoch_block_producers_ordered(&last_block_header.epoch_id(), last_block_header.hash())
        .unwrap();
    let validators = block_producers
        .into_iter()
        .filter_map(|(info, is_slashed)| {
            if !is_slashed {
                let (account_id, public_key, stake) = info.destructure();
                Some((account_id, (public_key, stake)))
            } else {
                None
            }
        })
        .collect::<HashMap<_, _>>();

    let mut records = vec![];
    for (shard_id, state_root) in state_roots.iter().enumerate() {
        let trie =
            runtime.get_trie_for_shard(shard_id as u64, last_block_header.prev_hash()).unwrap();
        let trie = TrieIterator::new(&trie, &state_root).unwrap();
        for item in trie {
            let (key, value) = item.unwrap();
            if let Some(mut sr) = StateRecord::from_raw_key_value(key, value) {
                if let StateRecord::Account { account_id, account } = &mut sr {
                    if account.locked() > 0 {
                        let stake = *validators.get(account_id).map(|(_, s)| s).unwrap_or(&0);
                        account.set_amount(account.amount() + account.locked() - stake);
                        account.set_locked(stake);
                    }
                }
                records.push(sr);
            }
        }
    }

    let mut genesis_config = genesis_config.clone();
    genesis_config.genesis_height = genesis_height;
    genesis_config.validators = validators
        .into_iter()
        .map(|(account_id, (public_key, amount))| AccountInfo { account_id, public_key, amount })
        .collect();
    // Record the protocol version of the latest block. Otherwise, the state
    // dump ignores the fact that the nodes can be running a newer protocol
    // version than the protocol version of the genesis.
    genesis_config.protocol_version = last_block_header.latest_protocol_version();
    // `total_supply` is expected to change due to the natural processes of burning tokens and
    // minting tokens every epoch.
    genesis_config.total_supply = get_initial_supply(&records);
    genesis_config.shard_layout = runtime.get_shard_layout(last_block_header.epoch_id()).unwrap();
    Genesis::new(genesis_config, records.into())
}

#[cfg(test)]
mod test {
    use std::collections::HashSet;
    use std::iter::FromIterator;
    use std::path::Path;
    use std::sync::Arc;

    use near_chain::{ChainGenesis, Provenance};
    use near_chain_configs::genesis_validate::validate_genesis;
    use near_chain_configs::Genesis;
    use near_client::test_utils::TestEnv;
    use near_crypto::{InMemorySigner, KeyType};
    use near_primitives::transaction::SignedTransaction;
    use near_primitives::types::{BlockHeight, BlockHeightDelta, NumBlocks};
    use near_store::test_utils::create_test_store;
    use near_store::Store;
    use nearcore::config::GenesisExt;
    use nearcore::config::TESTING_INIT_STAKE;
    use nearcore::NightshadeRuntime;

    use crate::state_dump::state_dump;

    fn setup(epoch_length: NumBlocks) -> (Arc<Store>, Genesis, TestEnv) {
        let mut genesis =
            Genesis::test(vec!["test0".parse().unwrap(), "test1".parse().unwrap()], 1);
        genesis.config.num_block_producer_seats = 2;
        genesis.config.num_block_producer_seats_per_shard = vec![2];
        genesis.config.epoch_length = epoch_length;
        let store = create_test_store();
<<<<<<< HEAD
        let nightshade_runtime = NightshadeRuntime::new(
            Path::new("."),
            store.clone(),
            &genesis,
            vec![],
            vec![],
            None,
            None,
        );
=======
        let nightshade_runtime = NightshadeRuntime::test(Path::new("."), store.clone(), &genesis);
>>>>>>> 277d8b00
        let mut chain_genesis = ChainGenesis::test();
        chain_genesis.epoch_length = epoch_length;
        chain_genesis.gas_limit = genesis.config.gas_limit;
        let env = TestEnv::builder(chain_genesis)
            .validator_seats(2)
            .runtime_adapters(vec![Arc::new(nightshade_runtime)])
            .build();
        (store, genesis, env)
    }

    /// Produces blocks, avoiding the potential failure where the client is not the
    /// block producer for each subsequent height (this can happen when a new validator
    /// is staked since they will also have heights where they should produce the block instead).
    fn safe_produce_blocks(
        env: &mut TestEnv,
        initial_height: BlockHeight,
        num_blocks: BlockHeightDelta,
    ) {
        let mut h = initial_height;
        for _ in 1..=num_blocks {
            let mut block = None;
            // `env.clients[0]` may not be the block producer at `h`,
            // loop until we find a height env.clients[0] should produce.
            while block.is_none() {
                block = env.clients[0].produce_block(h).unwrap();
                h += 1;
            }
            env.process_block(0, block.unwrap(), Provenance::PRODUCED);
        }
    }

    /// Test that we preserve the validators from the epoch of the state dump.
    #[test]
    fn test_dump_state_preserve_validators() {
        let epoch_length = 4;
        let (store, genesis, mut env) = setup(epoch_length);
        let genesis_hash = *env.clients[0].chain.genesis().hash();
        let signer = InMemorySigner::from_seed("test1".parse().unwrap(), KeyType::ED25519, "test1");
        let tx = SignedTransaction::stake(
            1,
            "test1".parse().unwrap(),
            &signer,
            TESTING_INIT_STAKE,
            signer.public_key.clone(),
            genesis_hash,
        );
        env.clients[0].process_tx(tx, false, false);

        safe_produce_blocks(&mut env, 1, epoch_length * 2 + 1);

        let head = env.clients[0].chain.head().unwrap();
        let last_block_hash = head.last_block_hash;
        let cur_epoch_id = head.epoch_id;
        let block_producers = env.clients[0]
            .runtime_adapter
            .get_epoch_block_producers_ordered(&cur_epoch_id, &last_block_hash)
            .unwrap();
        assert_eq!(
            block_producers.into_iter().map(|(r, _)| r.take_account_id()).collect::<HashSet<_>>(),
            HashSet::from_iter(vec!["test0".parse().unwrap(), "test1".parse().unwrap()])
        );
        let last_block = env.clients[0].chain.get_block(&head.last_block_hash).unwrap().clone();
        let state_roots = last_block.chunks().iter().map(|chunk| chunk.prev_state_root()).collect();
<<<<<<< HEAD
        let runtime = NightshadeRuntime::new(
            Path::new("."),
            store.clone(),
            &genesis,
            vec![],
            vec![],
            None,
            None,
        );
=======
        let runtime = NightshadeRuntime::test(Path::new("."), store.clone(), &genesis);
>>>>>>> 277d8b00
        let new_genesis =
            state_dump(runtime, state_roots, last_block.header().clone(), &genesis.config);
        assert_eq!(new_genesis.config.validators.len(), 2);
        validate_genesis(&new_genesis);
    }

    /// Test that we return locked tokens for accounts that are not validators.
    #[test]
    fn test_dump_state_return_locked() {
        let epoch_length = 4;
        let (store, genesis, mut env) = setup(epoch_length);
        let genesis_hash = *env.clients[0].chain.genesis().hash();
        let signer = InMemorySigner::from_seed("test1".parse().unwrap(), KeyType::ED25519, "test1");
        let tx = SignedTransaction::stake(
            1,
            "test1".parse().unwrap(),
            &signer,
            TESTING_INIT_STAKE,
            signer.public_key.clone(),
            genesis_hash,
        );
        env.clients[0].process_tx(tx, false, false);
        for i in 1..=epoch_length + 1 {
            env.produce_block(0, i);
        }
        let head = env.clients[0].chain.head().unwrap();
        let last_block = env.clients[0].chain.get_block(&head.last_block_hash).unwrap().clone();
        let state_roots = last_block.chunks().iter().map(|chunk| chunk.prev_state_root()).collect();
<<<<<<< HEAD
        let runtime = NightshadeRuntime::new(
            Path::new("."),
            store.clone(),
            &genesis,
            vec![],
            vec![],
            None,
            None,
        );
=======
        let runtime = NightshadeRuntime::test(Path::new("."), store.clone(), &genesis);
>>>>>>> 277d8b00
        let new_genesis =
            state_dump(runtime, state_roots, last_block.header().clone(), &genesis.config);
        assert_eq!(
            new_genesis
                .config
                .validators
                .clone()
                .into_iter()
                .map(|r| r.account_id)
                .collect::<Vec<_>>(),
            vec!["test0".parse().unwrap()]
        );
        validate_genesis(&new_genesis);
    }

    /// If the node does not track a shard, state dump will not give the correct result.
    #[test]
    #[should_panic(expected = "Trie node missing")]
    fn test_dump_state_not_track_shard() {
        let epoch_length = 4;
        let mut genesis =
            Genesis::test(vec!["test0".parse().unwrap(), "test1".parse().unwrap()], 1);
        genesis.config.num_block_producer_seats = 2;
        genesis.config.num_block_producer_seats_per_shard = vec![2];
        genesis.config.epoch_length = epoch_length;
        let store1 = create_test_store();
        let store2 = create_test_store();
        let create_runtime = |store| -> NightshadeRuntime {
<<<<<<< HEAD
            NightshadeRuntime::new(Path::new("."), store, &genesis, vec![], vec![], None, None)
=======
            NightshadeRuntime::test(Path::new("."), store, &genesis)
>>>>>>> 277d8b00
        };
        let mut chain_genesis = ChainGenesis::test();
        chain_genesis.epoch_length = epoch_length;
        chain_genesis.gas_limit = genesis.config.gas_limit;
        let mut env = TestEnv::builder(chain_genesis)
            .clients_count(2)
            .runtime_adapters(vec![
                Arc::new(create_runtime(store1.clone())),
                Arc::new(create_runtime(store2.clone())),
            ])
            .build();
        let genesis_hash = *env.clients[0].chain.genesis().hash();
        let signer = InMemorySigner::from_seed("test1".parse().unwrap(), KeyType::ED25519, "test1");
        let tx = SignedTransaction::send_money(
            1,
            "test1".parse().unwrap(),
            "test0".parse().unwrap(),
            &signer,
            1,
            genesis_hash,
        );
        env.clients[0].process_tx(tx, false, false);

        let mut blocks = vec![];
        for i in 1..epoch_length {
            let block = env.clients[0].produce_block(i).unwrap().unwrap();
            for j in 0..2 {
                let provenance = if j == 0 { Provenance::PRODUCED } else { Provenance::NONE };
                env.process_block(j, block.clone(), provenance);
            }
            blocks.push(block);
        }
        let last_block = blocks.pop().unwrap();
        let state_roots =
            last_block.chunks().iter().map(|chunk| chunk.prev_state_root()).collect::<Vec<_>>();
        let runtime2 = create_runtime(store2);

        let _ =
            state_dump(runtime2, state_roots.clone(), last_block.header().clone(), &genesis.config);
    }

    #[test]
    fn test_dump_state_with_delayed_receipt() {
        let epoch_length = 4;
        let mut genesis =
            Genesis::test(vec!["test0".parse().unwrap(), "test1".parse().unwrap()], 1);
        genesis.config.num_block_producer_seats = 2;
        genesis.config.num_block_producer_seats_per_shard = vec![2];
        genesis.config.epoch_length = epoch_length;
        let store = create_test_store();
<<<<<<< HEAD
        let nightshade_runtime = NightshadeRuntime::new(
            Path::new("."),
            store.clone(),
            &genesis,
            vec![],
            vec![],
            None,
            None,
        );
=======
        let nightshade_runtime = NightshadeRuntime::test(Path::new("."), store.clone(), &genesis);
>>>>>>> 277d8b00
        let mut chain_genesis = ChainGenesis::test();
        chain_genesis.epoch_length = epoch_length;
        let mut env = TestEnv::builder(chain_genesis)
            .validator_seats(2)
            .runtime_adapters(vec![Arc::new(nightshade_runtime)])
            .build();
        let genesis_hash = *env.clients[0].chain.genesis().hash();
        let signer = InMemorySigner::from_seed("test1".parse().unwrap(), KeyType::ED25519, "test1");
        let tx = SignedTransaction::stake(
            1,
            "test1".parse().unwrap(),
            &signer,
            TESTING_INIT_STAKE,
            signer.public_key.clone(),
            genesis_hash,
        );
        env.clients[0].process_tx(tx, false, false);

        safe_produce_blocks(&mut env, 1, epoch_length * 2 + 1);

        let head = env.clients[0].chain.head().unwrap();
        let last_block_hash = head.last_block_hash;
        let cur_epoch_id = head.epoch_id;
        let block_producers = env.clients[0]
            .runtime_adapter
            .get_epoch_block_producers_ordered(&cur_epoch_id, &last_block_hash)
            .unwrap();
        assert_eq!(
            block_producers.into_iter().map(|(r, _)| r.take_account_id()).collect::<HashSet<_>>(),
            HashSet::from_iter(vec!["test0".parse().unwrap(), "test1".parse().unwrap()])
        );
        let last_block = env.clients[0].chain.get_block(&head.last_block_hash).unwrap().clone();
        let state_roots = last_block.chunks().iter().map(|chunk| chunk.prev_state_root()).collect();
<<<<<<< HEAD
        let runtime = NightshadeRuntime::new(
            Path::new("."),
            store.clone(),
            &genesis,
            vec![],
            vec![],
            None,
            None,
        );
=======
        let runtime = NightshadeRuntime::test(Path::new("."), store.clone(), &genesis);
>>>>>>> 277d8b00
        let new_genesis =
            state_dump(runtime, state_roots, last_block.header().clone(), &genesis.config);
        assert_eq!(new_genesis.config.validators.len(), 2);
        validate_genesis(&new_genesis);
    }
}<|MERGE_RESOLUTION|>--- conflicted
+++ resolved
@@ -101,19 +101,7 @@
         genesis.config.num_block_producer_seats_per_shard = vec![2];
         genesis.config.epoch_length = epoch_length;
         let store = create_test_store();
-<<<<<<< HEAD
-        let nightshade_runtime = NightshadeRuntime::new(
-            Path::new("."),
-            store.clone(),
-            &genesis,
-            vec![],
-            vec![],
-            None,
-            None,
-        );
-=======
         let nightshade_runtime = NightshadeRuntime::test(Path::new("."), store.clone(), &genesis);
->>>>>>> 277d8b00
         let mut chain_genesis = ChainGenesis::test();
         chain_genesis.epoch_length = epoch_length;
         chain_genesis.gas_limit = genesis.config.gas_limit;
@@ -177,19 +165,7 @@
         );
         let last_block = env.clients[0].chain.get_block(&head.last_block_hash).unwrap().clone();
         let state_roots = last_block.chunks().iter().map(|chunk| chunk.prev_state_root()).collect();
-<<<<<<< HEAD
-        let runtime = NightshadeRuntime::new(
-            Path::new("."),
-            store.clone(),
-            &genesis,
-            vec![],
-            vec![],
-            None,
-            None,
-        );
-=======
         let runtime = NightshadeRuntime::test(Path::new("."), store.clone(), &genesis);
->>>>>>> 277d8b00
         let new_genesis =
             state_dump(runtime, state_roots, last_block.header().clone(), &genesis.config);
         assert_eq!(new_genesis.config.validators.len(), 2);
@@ -218,19 +194,7 @@
         let head = env.clients[0].chain.head().unwrap();
         let last_block = env.clients[0].chain.get_block(&head.last_block_hash).unwrap().clone();
         let state_roots = last_block.chunks().iter().map(|chunk| chunk.prev_state_root()).collect();
-<<<<<<< HEAD
-        let runtime = NightshadeRuntime::new(
-            Path::new("."),
-            store.clone(),
-            &genesis,
-            vec![],
-            vec![],
-            None,
-            None,
-        );
-=======
         let runtime = NightshadeRuntime::test(Path::new("."), store.clone(), &genesis);
->>>>>>> 277d8b00
         let new_genesis =
             state_dump(runtime, state_roots, last_block.header().clone(), &genesis.config);
         assert_eq!(
@@ -259,11 +223,7 @@
         let store1 = create_test_store();
         let store2 = create_test_store();
         let create_runtime = |store| -> NightshadeRuntime {
-<<<<<<< HEAD
-            NightshadeRuntime::new(Path::new("."), store, &genesis, vec![], vec![], None, None)
-=======
             NightshadeRuntime::test(Path::new("."), store, &genesis)
->>>>>>> 277d8b00
         };
         let mut chain_genesis = ChainGenesis::test();
         chain_genesis.epoch_length = epoch_length;
@@ -314,19 +274,7 @@
         genesis.config.num_block_producer_seats_per_shard = vec![2];
         genesis.config.epoch_length = epoch_length;
         let store = create_test_store();
-<<<<<<< HEAD
-        let nightshade_runtime = NightshadeRuntime::new(
-            Path::new("."),
-            store.clone(),
-            &genesis,
-            vec![],
-            vec![],
-            None,
-            None,
-        );
-=======
         let nightshade_runtime = NightshadeRuntime::test(Path::new("."), store.clone(), &genesis);
->>>>>>> 277d8b00
         let mut chain_genesis = ChainGenesis::test();
         chain_genesis.epoch_length = epoch_length;
         let mut env = TestEnv::builder(chain_genesis)
@@ -360,19 +308,7 @@
         );
         let last_block = env.clients[0].chain.get_block(&head.last_block_hash).unwrap().clone();
         let state_roots = last_block.chunks().iter().map(|chunk| chunk.prev_state_root()).collect();
-<<<<<<< HEAD
-        let runtime = NightshadeRuntime::new(
-            Path::new("."),
-            store.clone(),
-            &genesis,
-            vec![],
-            vec![],
-            None,
-            None,
-        );
-=======
         let runtime = NightshadeRuntime::test(Path::new("."), store.clone(), &genesis);
->>>>>>> 277d8b00
         let new_genesis =
             state_dump(runtime, state_roots, last_block.header().clone(), &genesis.config);
         assert_eq!(new_genesis.config.validators.len(), 2);

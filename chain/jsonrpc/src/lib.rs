--- conflicted
+++ resolved
@@ -19,27 +19,16 @@
 
 use async_utils::{delay, timeout};
 use message::Message;
-<<<<<<< HEAD
+use message::{Request, RpcError};
 use near_client::{ClientActor, GetBlock, Query, Status, TxDetails, TxStatus, ViewClientActor, GetNetworkInfo};
 pub use near_jsonrpc_client as client;
 use near_jsonrpc_client::{message as message, BlockId};
+use near_metrics::{Encoder, TextEncoder};
 use near_network::{NetworkClientMessages, NetworkClientResponses};
 use near_primitives::hash::CryptoHash;
 use near_primitives::serialize::{BaseEncode, from_base, from_base64};
 use near_primitives::transaction::SignedTransaction;
 use near_primitives::views::{FinalExecutionStatus, ExecutionErrorView};
-=======
-use message::{Request, RpcError};
-use near_client::{ClientActor, GetBlock, Query, Status, TxDetails, TxStatus, ViewClientActor};
-pub use near_jsonrpc_client as client;
-use near_jsonrpc_client::{message, BlockId};
-use near_metrics::{Encoder, TextEncoder};
-use near_network::{NetworkClientMessages, NetworkClientResponses};
-use near_primitives::hash::CryptoHash;
-use near_primitives::serialize::{from_base, from_base64, BaseEncode};
-use near_primitives::transaction::SignedTransaction;
-use near_primitives::views::FinalTransactionStatus;
->>>>>>> 731fa47b
 
 mod metrics;
 pub mod test_utils;
@@ -188,12 +177,7 @@
                             self.view_client_addr.send(TxStatus { tx_hash }).compat().await;
                         if let Ok(Ok(ref tx)) = final_tx {
                             match tx.status {
-<<<<<<< HEAD
                                 FinalExecutionStatus::Started | FinalExecutionStatus::NotStarted => {}
-=======
-                                FinalTransactionStatus::Started
-                                | FinalTransactionStatus::Unknown => {}
->>>>>>> 731fa47b
                                 _ => {
                                     break jsonify(final_tx);
                                 }
@@ -202,7 +186,6 @@
                         let _ = delay(self.polling_config.polling_interval).await;
                     }
                 })
-<<<<<<< HEAD
                     .await
                     .map_err(|_| RpcError::server_error(Some(ExecutionErrorView{
                         error_message: "send_tx_commit has timed out".to_string(),
@@ -211,12 +194,6 @@
             },
             NetworkClientResponses::InvalidTx(err) => {
                 Err(RpcError::server_error(Some(ExecutionErrorView::from(err))))
-=======
-                .await
-                .map_err(|_| {
-                    RpcError::server_error(Some("send_tx_commit has timed out.".to_owned()))
-                })?
->>>>>>> 731fa47b
             }
             NetworkClientResponses::InvalidTx(err) => Err(RpcError::server_error(Some(err))),
             _ => unreachable!(),
@@ -249,7 +226,6 @@
 
     async fn block(&self, params: Option<Value>) -> Result<Value, RpcError> {
         let (block_id,) = parse_params::<(BlockId,)>(params)?;
-<<<<<<< HEAD
         jsonify(self.view_client_addr.send(match block_id {
             BlockId::Height(height) => GetBlock::Height(height),
             BlockId::Hash(hash) => GetBlock::Hash(hash.into()),
@@ -258,16 +234,6 @@
 
     async fn network_info(&self) -> Result<Value, RpcError> {
         jsonify(self.client_addr.send(GetNetworkInfo {}).compat().await)
-=======
-        jsonify(
-            self.view_client_addr
-                .send(match block_id {
-                    BlockId::Height(height) => GetBlock::Height(height),
-                    BlockId::Hash(hash) => GetBlock::Hash(hash.into()),
-                })
-                .compat()
-                .await,
-        )
     }
 
     pub async fn metrics(&self) -> Result<String, FromUtf8Error> {
@@ -277,7 +243,6 @@
         encoder.encode(&prometheus::gather(), &mut buffer).unwrap();
 
         String::from_utf8(buffer)
->>>>>>> 731fa47b
     }
 }
 
@@ -363,11 +328,8 @@
             .wrap(middleware::Logger::default())
             .service(web::resource("/").route(web::post().to_async(rpc_handler)))
             .service(web::resource("/status").route(web::get().to_async(status_handler)))
-<<<<<<< HEAD
             .service(web::resource("/network_info").route(web::get().to_async(network_info_handler)))
-=======
             .service(web::resource("/metrics").route(web::get().to_async(prometheus_handler)))
->>>>>>> 731fa47b
     })
     .bind(addr)
     .unwrap()
